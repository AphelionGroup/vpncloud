// VpnCloud - Peer-to-Peer VPN
// Copyright (C) 2015-2020  Dennis Schwerdel
// This software is licensed under GPL-3 or newer (see LICENSE.md)

use std::{
    cmp::{max, min},
    collections::HashMap,
    fmt,
    fs::{self, File},
    hash::BuildHasherDefault,
    io::{self, Cursor, Seek, SeekFrom, Write},
    marker::PhantomData,
    net::{SocketAddr, ToSocketAddrs},
    path::Path,
    str::FromStr
};

use fnv::FnvHasher;
use rand::{random, seq::SliceRandom, thread_rng};
use smallvec::{smallvec, SmallVec};

use crate::{
    beacon::BeaconSerializer,
    config::{Config, DEFAULT_PEER_TIMEOUT, DEFAULT_PORT},
    crypto::{is_init_message, Crypto, MessageResult, PeerCrypto},
    device::{Device, Type},
    error::Error,
    messages::{
        AddrList, NodeInfo, PeerInfo, MESSAGE_TYPE_CLOSE, MESSAGE_TYPE_DATA, MESSAGE_TYPE_KEEPALIVE,
        MESSAGE_TYPE_NODE_INFO
    },
    net::{mapped_addr, Socket},
    payload::Protocol,
    poll::{WaitImpl, WaitResult},
    port_forwarding::PortForwarding,
    table::ClaimTable,
    traffic::TrafficStats,
    types::{Address, Mode, NodeId, Range, RangeList},
    util::{addr_nice, bytes_to_hex, resolve, CtrlC, Duration, MsgBuffer, StatsdMsg, Time, TimeSource}
};

pub type Hash = BuildHasherDefault<FnvHasher>;

const MAX_RECONNECT_INTERVAL: u16 = 3600;
const RESOLVE_INTERVAL: Time = 300;
pub const STATS_INTERVAL: Time = 60;
const OWN_ADDRESS_RESET_INTERVAL: Time = 300;
const SPACE_BEFORE: usize = 100;

struct PeerData {
    addrs: AddrList,
    last_seen: Time,
    timeout: Time,
    peer_timeout: u16,
    node_id: NodeId,
    crypto: PeerCrypto<NodeInfo>
}

#[derive(Clone)]
pub struct ReconnectEntry {
    address: Option<(String, Time)>,
    resolved: AddrList,
    tries: u16,
    timeout: u16,
    next: Time,
    final_timeout: Option<Time>
}


pub struct GenericCloud<D: Device, P: Protocol, S: Socket, TS: TimeSource> {
    node_id: NodeId,
    config: Config,
    learning: bool,
    broadcast: bool,
    peers: HashMap<SocketAddr, PeerData, Hash>,
    reconnect_peers: SmallVec<[ReconnectEntry; 3]>,
    own_addresses: AddrList,
    pending_inits: HashMap<SocketAddr, PeerCrypto<NodeInfo>, Hash>,
    table: ClaimTable<TS>,
    socket: S,
    device: D,
    claims: RangeList,
    crypto: Crypto,
    next_peers: Time,
    peer_timeout_publish: u16,
    update_freq: u16,
    stats_file: Option<File>,
    statsd_server: Option<String>,
    next_housekeep: Time,
    next_stats_out: Time,
    next_beacon: Time,
    next_own_address_reset: Time,
    port_forwarding: Option<PortForwarding>,
    traffic: TrafficStats,
    beacon_serializer: BeaconSerializer<TS>,
    _dummy_p: PhantomData<P>,
    _dummy_ts: PhantomData<TS>
}

impl<D: Device, P: Protocol, S: Socket, TS: TimeSource> GenericCloud<D, P, S, TS> {
    #[allow(clippy::too_many_arguments)]
    pub fn new(config: &Config, socket: S, device: D, port_forwarding: Option<PortForwarding>, stats_file: Option<File>) -> Self {
        let (learning, broadcast) = match config.mode {
            Mode::Normal => {
                match config.device_type {
                    Type::Tap => (true, true),
                    Type::Tun => (false, false)
                }
            }
            Mode::Router => (false, false),
            Mode::Switch => (true, true),
            Mode::Hub => (false, true)
        };
        let mut claims = SmallVec::with_capacity(config.claims.len());
        for s in &config.claims {
            claims.push(try_fail!(Range::from_str(s), "Invalid subnet format: {} ({})", s));
        }
        if device.get_type() == Type::Tun && config.auto_claim {
            match device.get_ip() {
                Ok(ip) => {
                    let range = Range { base: Address::from_ipv4(ip), prefix_len: 32 };
                    info!("Auto-claiming {} due to interface address", range);
                    claims.push(range);
                }
                Err(Error::DeviceIo(_, e)) if e.kind() == io::ErrorKind::AddrNotAvailable => {
                    info!("No address set on interface.")
                }
                Err(e) => error!("{}", e)
            }
        }
        let now = TS::now();
        let update_freq = config.get_keepalive() as u16;
        let node_id = random();
        let crypto = Crypto::new(node_id, &config.crypto).unwrap();
        let beacon_key = config.beacon_password.as_ref().map(|s| s.as_bytes()).unwrap_or(&[]);
        let mut res = GenericCloud {
            node_id,
            peers: HashMap::default(),
            claims,
            learning,
            broadcast,
            pending_inits: HashMap::default(),
            reconnect_peers: SmallVec::new(),
            own_addresses: SmallVec::new(),
            peer_timeout_publish: config.peer_timeout as u16,
            table: ClaimTable::new(config.switch_timeout as Duration, config.peer_timeout as Duration),
            socket,
            device,
            next_peers: now,
            update_freq,
            stats_file,
            statsd_server: config.statsd_server.clone(),
            next_housekeep: now,
            next_stats_out: now + STATS_INTERVAL,
            next_beacon: now,
            next_own_address_reset: now + OWN_ADDRESS_RESET_INTERVAL,
            port_forwarding,
            traffic: TrafficStats::default(),
            beacon_serializer: BeaconSerializer::new(beacon_key),
            crypto,
            config: config.clone(),
            _dummy_p: PhantomData,
            _dummy_ts: PhantomData
        };
        res.initialize();
        res
    }

    #[inline]
    pub fn ifname(&self) -> &str {
        self.device.ifname()
    }

    /// Sends the message to all peers
    ///
    /// # Errors
    /// Returns an `Error::SocketError` when the underlying system call fails or only part of the
    /// message could be sent (can this even happen?).
    /// Some messages could have been sent.
    #[inline]
    fn broadcast_msg(&mut self, type_: u8, msg: &mut MsgBuffer) -> Result<(), Error> {
        debug!("Broadcasting message type {}, {:?} bytes to {} peers", type_, msg.len(), self.peers.len());
        let mut msg_data = MsgBuffer::new(100);
        for (addr, peer) in &mut self.peers {
            msg_data.set_start(msg.get_start());
            msg_data.set_length(msg.len());
            msg_data.message_mut().clone_from_slice(msg.message());
            peer.crypto.send_message(type_, &mut msg_data)?;
            self.traffic.count_out_traffic(*addr, msg_data.len());
            match self.socket.send(msg_data.message(), *addr) {
                Ok(written) if written == msg_data.len() => Ok(()),
                Ok(_) => Err(Error::Socket("Sent out truncated packet")),
                Err(e) => Err(Error::SocketIo("IOError when sending", e))
            }?
        }
        Ok(())
    }

    #[inline]
    fn send_to(&mut self, addr: SocketAddr, msg: &mut MsgBuffer) -> Result<(), Error> {
        // HOT PATH
        debug!("Sending msg with {} bytes to {}", msg.len(), addr);
        self.traffic.count_out_traffic(addr, msg.len());
        match self.socket.send(msg.message(), addr) {
            Ok(written) if written == msg.len() => Ok(()),
            Ok(_) => Err(Error::Socket("Sent out truncated packet")),
            Err(e) => Err(Error::SocketIo("IOError when sending", e))
        }
    }

    #[inline]
    fn send_msg(&mut self, addr: SocketAddr, type_: u8, msg: &mut MsgBuffer) -> Result<(), Error> {
        // HOT PATH
        debug!("Sending msg with {} bytes to {}", msg.len(), addr);
        let peer = match self.peers.get_mut(&addr) {
            Some(peer) => peer,
            None => return Err(Error::Message("Sending to node that is not a peer"))
        };
        peer.crypto.send_message(type_, msg)?;
        self.send_to(addr, msg)
    }

    pub fn reset_own_addresses(&mut self) -> io::Result<()> {
        self.own_addresses.clear();
        self.own_addresses.push(self.socket.address().map(mapped_addr)?);
        if let Some(ref pfw) = self.port_forwarding {
            self.own_addresses.push(pfw.get_internal_ip().into());
            self.own_addresses.push(pfw.get_external_ip().into());
        }
<<<<<<< HEAD
        debug!("Own addresses: {:?}", self.own_addresses);
=======
        // TODO: detect address changes and call event
>>>>>>> 1e11e15e
        Ok(())
    }

    /// Returns the number of peers
    #[allow(dead_code)]
    pub fn peer_count(&self) -> usize {
        self.peers.len()
    }

    /// Adds a peer to the reconnect list
    ///
    /// This method adds a peer to the list of nodes to reconnect to. A periodic task will try to
    /// connect to the peer if it is not already connected.
    pub fn add_reconnect_peer(&mut self, mut add: String) {
        let now = TS::now();
        if add.find(':').unwrap_or(0) <= add.find(']').unwrap_or(0) {
            // : not present or only in IPv6 address
            add = format!("{}:{}", add, DEFAULT_PORT)
        }
        let resolved = match resolve(&add as &str) {
            Ok(addrs) => addrs,
            Err(err) => {
                warn!("Failed to resolve {}: {:?}", add, err);
                smallvec![]
            }
        };
        self.reconnect_peers.push(ReconnectEntry {
            address: Some((add, now)),
            tries: 0,
            timeout: 1,
            resolved,
            next: now,
            final_timeout: None
        })
    }

    /// Connects to a node given by its address
    ///
    /// This method connects to node by sending a `Message::Init` to it. If `addr` is a name that
    /// resolves to multiple addresses, one message is sent to each of them.
    /// If the node is already a connected peer or the address is blacklisted, no message is sent.
    ///
    /// # Errors
    /// This method returns `Error::NameError` if the address is a name that fails to resolve.
    pub fn connect<Addr: ToSocketAddrs + fmt::Debug + Clone>(&mut self, addr: Addr) -> Result<(), Error> {
        let addrs = resolve(&addr)?.into_iter().map(mapped_addr).collect::<SmallVec<[SocketAddr; 3]>>();
        for addr in &addrs {
            if self.own_addresses.contains(addr)
                || self.peers.contains_key(addr)
                || self.pending_inits.contains_key(addr)
            {
                return Ok(())
            }
        }
        if !addrs.is_empty() {
            self.config.call_hook(
                "peer_connecting",
                vec![("PEER", format!("{:?}", addr_nice(addrs[0]))), ("IFNAME", self.device.ifname().to_owned())],
                true
            );
        }
        // Send a message to each resolved address
        for a in addrs {
            // Ignore error this time
            self.connect_sock(a).ok();
        }
        Ok(())
    }

    fn create_node_info(&self) -> NodeInfo {
        let mut peers = smallvec![];
        for peer in self.peers.values() {
            peers.push(PeerInfo { node_id: Some(peer.node_id), addrs: peer.addrs.clone() })
        }
        if peers.len() > 20 {
            let mut rng = rand::thread_rng();
            peers.partial_shuffle(&mut rng, 20);
            peers.truncate(20);
        }
        NodeInfo {
            node_id: self.node_id,
            peers,
            claims: self.claims.clone(),
            peer_timeout: Some(self.peer_timeout_publish),
            addrs: self.own_addresses.clone()
        }
    }

    fn connect_sock(&mut self, addr: SocketAddr) -> Result<(), Error> {
        let addr = mapped_addr(addr);
        if self.peers.contains_key(&addr)
            || self.own_addresses.contains(&addr)
            || self.pending_inits.contains_key(&addr)
        {
            return Ok(())
        }
        debug!("Connecting to {:?}", addr);
        let payload = self.create_node_info();
        let mut peer_crypto = self.crypto.peer_instance(payload);
        let mut msg = MsgBuffer::new(SPACE_BEFORE);
        peer_crypto.initialize(&mut msg)?;
        self.pending_inits.insert(addr, peer_crypto);
        self.send_to(addr, &mut msg)
    }

    fn crypto_housekeep(&mut self) -> Result<(), Error> {
        let mut msg = MsgBuffer::new(SPACE_BEFORE);
        let mut del: SmallVec<[SocketAddr; 4]> = smallvec![];
        for addr in self.pending_inits.keys().copied().collect::<SmallVec<[SocketAddr; 4]>>() {
            msg.clear();
            match self.pending_inits.get_mut(&addr).unwrap().every_second(&mut msg) {
                Err(_) => del.push(addr),
                Ok(MessageResult::None) => (),
                Ok(MessageResult::Reply) => self.send_to(addr, &mut msg)?,
                Ok(_) => unreachable!()
            }
        }
        for addr in self.peers.keys().copied().collect::<SmallVec<[SocketAddr; 16]>>() {
            msg.clear();
            match self.peers.get_mut(&addr).unwrap().crypto.every_second(&mut msg) {
                Err(_) => del.push(addr),
                Ok(MessageResult::None) => (),
                Ok(MessageResult::Reply) => self.send_to(addr, &mut msg)?,
                Ok(_) => unreachable!()
            }
        }
        for addr in del {
            self.pending_inits.remove(&addr);
            if self.peers.remove(&addr).is_some() {
                self.connect_sock(addr)?;
            }
        }
        Ok(())
    }

    fn reconnect_to_peers(&mut self) -> Result<(), Error> {
        let now = TS::now();
        // Connect to those reconnect_peers that are due
        for entry in self.reconnect_peers.clone() {
            if entry.next > now {
                continue
            }
            self.connect(&entry.resolved as &[SocketAddr])?;
        }
        for entry in &mut self.reconnect_peers {
            // Schedule for next second if node is connected
            for addr in &entry.resolved {
                if self.peers.contains_key(&addr) {
                    entry.tries = 0;
                    entry.timeout = 1;
                    entry.next = now + 1;
                    continue
                }
            }
            // Resolve entries anew
            if let Some((ref address, ref mut next_resolve)) = entry.address {
                if *next_resolve <= now {
                    match resolve(address as &str) {
                        Ok(addrs) => entry.resolved = addrs,
                        Err(_) => {
                            match resolve(&format!("{}:{}", address, DEFAULT_PORT)) {
                                Ok(addrs) => entry.resolved = addrs,
                                Err(err) => warn!("Failed to resolve {}: {}", address, err)
                            }
                        }
                    }
                    *next_resolve = now + RESOLVE_INTERVAL;
                }
            }
            // Ignore if next attempt is already in the future
            if entry.next > now {
                continue
            }
            // Exponential back-off: every 10 tries, the interval doubles
            entry.tries += 1;
            if entry.tries > 10 {
                entry.tries = 0;
                entry.timeout *= 2;
            }
            // Maximum interval is one hour
            if entry.timeout > MAX_RECONNECT_INTERVAL {
                entry.timeout = MAX_RECONNECT_INTERVAL;
            }
            // Schedule next connection attempt
            entry.next = now + Time::from(entry.timeout);
        }
        self.reconnect_peers.retain(|e| e.final_timeout.unwrap_or(now) >= now);
        Ok(())
    }

    fn housekeep(&mut self) -> Result<(), Error> {
        let now = TS::now();
        let mut buffer = MsgBuffer::new(SPACE_BEFORE);
        let mut del: SmallVec<[SocketAddr; 3]> = SmallVec::new();
        for (&addr, ref data) in &self.peers {
            if data.timeout < now {
                del.push(addr);
            }
        }
        for addr in del {
            info!("Forgot peer {} due to timeout", addr_nice(addr));
            self.peers.remove(&addr);
            self.table.remove_claims(addr);
            self.connect_sock(addr)?; // Try to reconnect
        }
        self.table.housekeep();
        self.crypto_housekeep()?;
        // Periodically extend the port-forwarding
        if let Some(ref mut pfw) = self.port_forwarding {
            pfw.check_extend();
        }
        let now = TS::now();
        // Periodically reset own peers
        if self.next_own_address_reset <= now {
            self.reset_own_addresses().map_err(|err| Error::SocketIo("Failed to get own addresses", err))?;
            self.next_own_address_reset = now + OWN_ADDRESS_RESET_INTERVAL;
        }
        // Periodically send peer list to peers
        if self.next_peers <= now {
            debug!("Send peer list to all peers");
            let info = self.create_node_info();
            info.encode(&mut buffer);
            self.broadcast_msg(MESSAGE_TYPE_NODE_INFO, &mut buffer)?;
            // Reschedule for next update
            let min_peer_timeout = self.peers.iter().map(|p| p.1.peer_timeout).min().unwrap_or(DEFAULT_PEER_TIMEOUT);
            let interval = min(self.update_freq as u16, max(min_peer_timeout / 2 - 60, 1));
            self.next_peers = now + Time::from(interval);
        }
        self.reconnect_to_peers()?;
        if self.next_stats_out < now {
            // Write out the statistics
            self.write_out_stats().map_err(|err| Error::FileIo("Failed to write stats file", err))?;
            self.send_stats_to_statsd()?;
            self.next_stats_out = now + STATS_INTERVAL;
            self.traffic.period(Some(5));
        }
        // TODO: every 5 minutes: EVENT periodic
        if let Some(peers) = self.beacon_serializer.get_cmd_results() {
            debug!("Loaded beacon with peers: {:?}", peers);
            for peer in peers {
                self.connect_sock(peer)?;
            }
        }
        if self.next_beacon < now {
            self.store_beacon()?;
            self.load_beacon()?;
            self.next_beacon = now + Time::from(self.config.beacon_interval);
        }
        Ok(())
    }

    /// Stores the beacon
    fn store_beacon(&mut self) -> Result<(), Error> {
        if let Some(ref path) = self.config.beacon_store {
            let peers: SmallVec<[SocketAddr; 3]> =
                self.own_addresses.choose_multiple(&mut thread_rng(), 3).cloned().collect();
            if let Some(path) = path.strip_prefix('|') {
                self.beacon_serializer
                    .write_to_cmd(&peers, path)
                    .map_err(|e| Error::BeaconIo("Failed to call beacon command", e))?;
            } else {
                self.beacon_serializer
                    .write_to_file(&peers, &path)
                    .map_err(|e| Error::BeaconIo("Failed to write beacon to file", e))?;
            }
        }
        Ok(())
    }

    /// Loads the beacon
    fn load_beacon(&mut self) -> Result<(), Error> {
        let peers;
        if let Some(ref path) = self.config.beacon_load {
            if let Some(path) = path.strip_prefix('|') {
                self.beacon_serializer
                    .read_from_cmd(path, Some(50))
                    .map_err(|e| Error::BeaconIo("Failed to call beacon command", e))?;
                return Ok(())
            } else {
                peers = self
                    .beacon_serializer
                    .read_from_file(&path, Some(50))
                    .map_err(|e| Error::BeaconIo("Failed to read beacon from file", e))?;
            }
        } else {
            return Ok(())
        }
        debug!("Loaded beacon with peers: {:?}", peers);
        for peer in peers {
            self.connect_sock(peer)?;
        }
        Ok(())
    }

    /// Writes out the statistics to a file
    fn write_out_stats(&mut self) -> Result<(), io::Error> {
        if let Some(ref mut f) = self.stats_file {
            debug!("Writing out stats");
            f.seek(SeekFrom::Start(0))?;
            f.set_len(0)?;
            writeln!(f, "peers:")?;
            let now = TS::now();
            for (addr, data) in &self.peers {
                writeln!(
                    f,
                    "  - \"{}\": {{ ttl_secs: {}, crypto: {} }}",
                    addr_nice(*addr),
                    data.timeout - now,
                    data.crypto.algorithm_name()
                )?;
            }
            writeln!(f)?;
            self.table.write_out(f)?;
            writeln!(f)?;
            self.traffic.write_out(f)?;
            writeln!(f)?;
        }
        Ok(())
    }

    /// Sends the statistics to a statsd endpoint
    fn send_stats_to_statsd(&mut self) -> Result<(), Error> {
        if let Some(ref endpoint) = self.statsd_server {
            let peer_traffic = self.traffic.total_peer_traffic();
            let payload_traffic = self.traffic.total_payload_traffic();
            let dropped = &self.traffic.dropped;
            let prefix = self.config.statsd_prefix.as_ref().map(|s| s as &str).unwrap_or("vpncloud");
            let msg = StatsdMsg::new()
                .with_ns(prefix, |msg| {
                    msg.add("peer_count", self.peers.len(), "g");
                    msg.add("table_cache_entries", self.table.cache_len(), "g");
                    msg.add("table_claims", self.table.claim_len(), "g");
                    msg.with_ns("traffic", |msg| {
                        msg.with_ns("protocol", |msg| {
                            msg.with_ns("inbound", |msg| {
                                msg.add("bytes", peer_traffic.in_bytes, "c");
                                msg.add("packets", peer_traffic.in_packets, "c");
                            });
                            msg.with_ns("outbound", |msg| {
                                msg.add("bytes", peer_traffic.out_bytes, "c");
                                msg.add("packets", peer_traffic.out_packets, "c");
                            });
                        });
                        msg.with_ns("payload", |msg| {
                            msg.with_ns("inbound", |msg| {
                                msg.add("bytes", payload_traffic.in_bytes, "c");
                                msg.add("packets", payload_traffic.in_packets, "c");
                            });
                            msg.with_ns("outbound", |msg| {
                                msg.add("bytes", payload_traffic.out_bytes, "c");
                                msg.add("packets", payload_traffic.out_packets, "c");
                            });
                        });
                    });
                    msg.with_ns("invalid_protocol_traffic", |msg| {
                        msg.add("bytes", dropped.in_bytes, "c");
                        msg.add("packets", dropped.in_packets, "c");
                    });
                    msg.with_ns("dropped_payload", |msg| {
                        msg.add("bytes", dropped.out_bytes, "c");
                        msg.add("packets", dropped.out_packets, "c");
                    });
                })
                .build();
            let msg_data = msg.as_bytes();
            let addrs = resolve(endpoint)?;
            if let Some(addr) = addrs.first() {
                match self.socket.send(msg_data, *addr) {
                    Ok(written) if written == msg_data.len() => Ok(()),
                    Ok(_) => Err(Error::Socket("Sent out truncated packet")),
                    Err(e) => Err(Error::SocketIo("IOError when sending", e))
                }?
            } else {
                error!("Failed to resolve statsd server {}", endpoint);
            }
        }
        Ok(())
    }

    pub fn handle_interface_data(&mut self, data: &mut MsgBuffer) -> Result<(), Error> {
        // HOT PATH
        let (src, dst) = P::parse(data.message())?;
        debug!("Read data from interface: src: {}, dst: {}, {} bytes", src, dst, data.len());
        self.traffic.count_out_payload(dst, src, data.len());
        match self.table.lookup(dst) {
            Some(addr) => {
                // HOT PATH
                // Peer found for destination
                debug!("Found destination for {} => {}", dst, addr);
                self.send_msg(addr, MESSAGE_TYPE_DATA, data)?;
                if !self.peers.contains_key(&addr) {
                    // COLD PATH
                    // If the peer is not actually connected, remove the entry in the table and try
                    // to reconnect.
                    warn!("Destination for {} not found in peers: {}", dst, addr_nice(addr));
                    self.table.remove_claims(addr);
                    self.connect_sock(addr)?;
                }
            }
            None => {
                // COLD PATH
                if self.broadcast {
                    debug!("No destination for {} found, broadcasting", dst);
                    self.broadcast_msg(MESSAGE_TYPE_DATA, data)?;
                } else {
                    debug!("No destination for {} found, dropping", dst);
                    self.traffic.count_dropped_payload(data.len());
                }
            }
        }
        Ok(())
    }

    fn add_new_peer(&mut self, addr: SocketAddr, info: NodeInfo) -> Result<(), Error> {
        info!("Added peer {}", addr_nice(addr));
        self.config.call_hook(
            "peer_connected",
            vec![
                ("PEER", format!("{:?}", addr_nice(addr))),
                ("IFNAME", self.device.ifname().to_owned()),
                ("CLAIMS", info.claims.iter().map(|r| format!("{:?}", r)).collect::<Vec<String>>().join(" ")),
                ("NODE_ID", bytes_to_hex(&info.node_id)),
            ],
            true
        );
        if let Some(init) = self.pending_inits.remove(&addr) {
            self.peers.insert(addr, PeerData {
                addrs: info.addrs.clone(),
                crypto: init,
                node_id: info.node_id,
                peer_timeout: info.peer_timeout.unwrap_or(DEFAULT_PEER_TIMEOUT),
                last_seen: TS::now(),
                timeout: TS::now() + self.config.peer_timeout as Time
            });
            self.update_peer_info(addr, Some(info))?;
        } else {
            error!("No init for new peer {}", addr_nice(addr));
        }
        Ok(())
    }

    fn remove_peer(&mut self, addr: SocketAddr) {
        if let Some(peer) = self.peers.remove(&addr) {
            info!("Closing connection to {}", addr_nice(addr));
            self.table.remove_claims(addr);
            self.config.call_hook(
                "peer_disconnected",
                vec![
                    ("PEER", format!("{:?}", addr)),
                    ("IFNAME", self.device.ifname().to_owned()),
                    ("NODE_ID", bytes_to_hex(&peer.node_id)),
                ],
                true
            );
        }
    }

    fn connect_to_peers(&mut self, peers: &[PeerInfo]) -> Result<(), Error> {
        'outer: for peer in peers {
            for addr in &peer.addrs {
                if self.peers.contains_key(addr) {
                    continue 'outer
                }
            }
            if let Some(node_id) = peer.node_id {
                if self.node_id == node_id {
                    continue 'outer
                }
                for p in self.peers.values() {
                    if p.node_id == node_id {
                        continue 'outer
                    }
                }
            }
            self.connect(&peer.addrs as &[SocketAddr])?;
        }
        Ok(())
    }

    fn update_peer_info(&mut self, addr: SocketAddr, info: Option<NodeInfo>) -> Result<(), Error> {
        if let Some(peer) = self.peers.get_mut(&addr) {
            peer.last_seen = TS::now();
            peer.timeout = TS::now() + self.config.peer_timeout as Time
        } else {
            error!("Received peer update from non peer {}", addr_nice(addr));
            return Ok(())
        }
        if let Some(info) = info {
            debug!("Adding claims of peer {}: {:?}", addr_nice(addr), info.claims);
            self.table.set_claims(addr, info.claims);
            debug!("Received {} peers from {}: {:?}", info.peers.len(), addr_nice(addr), info.peers);
            self.connect_to_peers(&info.peers)?;
        }
        Ok(())
    }

    fn handle_payload_from(&mut self, peer: SocketAddr, data: &mut MsgBuffer) -> Result<(), Error> {
        // HOT PATH
        let (src, dst) = P::parse(data.message())?;
        let len = data.len();
        debug!("Writing data to device: {} bytes", len);
        self.traffic.count_in_payload(src, dst, len);
        if let Err(e) = self.device.write(data) {
            error!("Failed to send via device: {}", e);
            return Err(e)
        }
        if self.learning {
            // Learn single address
            self.table.cache(src, peer);
        }
        Ok(())
    }

    fn handle_message(
        &mut self, src: SocketAddr, msg_result: MessageResult<NodeInfo>, data: &mut MsgBuffer
    ) -> Result<(), Error> {
        // HOT PATH
        match msg_result {
            MessageResult::Message(type_) => {
                // HOT PATH
                match type_ {
                    MESSAGE_TYPE_DATA => {
                        // HOT PATH
                        self.handle_payload_from(src, data)?
                    }
                    MESSAGE_TYPE_NODE_INFO => {
                        // COLD PATH
                        let info = match NodeInfo::decode(Cursor::new(data.message())) {
                            Ok(val) => val,
                            Err(err) => {
                                self.traffic.count_invalid_protocol(data.len());
                                return Err(err)
                            }
                        };
                        self.update_peer_info(src, Some(info))?
                    }
                    MESSAGE_TYPE_KEEPALIVE => {
                        // COLD PATH
                        self.update_peer_info(src, None)?
                    }
                    MESSAGE_TYPE_CLOSE => {
                        // COLD PATH
                        self.remove_peer(src)
                    }
                    _ => {
                        // COLD PATH
                        self.traffic.count_invalid_protocol(data.len());
                        return Err(Error::Message("Unknown message type"))
                    }
                }
            }
            MessageResult::Initialized(info) => {
                // COLD PATH
                self.add_new_peer(src, info)?
            }
            MessageResult::InitializedWithReply(info) => {
                // COLD PATH
                self.add_new_peer(src, info)?;
                self.send_to(src, data)?
            }
            MessageResult::Reply => {
                // COLD PATH
                self.send_to(src, data)?
            }
            MessageResult::None => {
                // COLD PATH
            }
        }
        Ok(())
    }

    pub fn handle_net_message(&mut self, src: SocketAddr, data: &mut MsgBuffer) -> Result<(), Error> {
        // HOT PATH
        let src = mapped_addr(src);
        debug!("Received {} bytes from {}", data.len(), src);
        let msg_result = if let Some(init) = self.pending_inits.get_mut(&src) {
            // COLD PATH
            init.handle_message(data)
        } else if is_init_message(data.message()) {
            // COLD PATH
            let mut result = None;
            if let Some(peer) = self.peers.get_mut(&src) {
                if peer.crypto.has_init() {
                    result = Some(peer.crypto.handle_message(data))
                }
            }
            if let Some(result) = result {
                result
            } else {
                let mut init = self.crypto.peer_instance(self.create_node_info());
                let msg_result = init.handle_message(data);
                match msg_result {
                    Ok(res) => {
                        self.config.call_hook(
                            "peer_connecting",
                            vec![
                                ("PEER", format!("{:?}", addr_nice(src))),
                                ("IFNAME", self.device.ifname().to_owned()),
                            ],
                            true
                        );
                        self.pending_inits.insert(src, init);
                        Ok(res)
                    }
                    Err(err) => {
                        self.traffic.count_invalid_protocol(data.len());
                        return Err(err)
                    }
                }
            }
        } else if let Some(peer) = self.peers.get_mut(&src) {
            // HOT PATH
            peer.crypto.handle_message(data)
        } else {
            // COLD PATH
            info!("Ignoring non-init message from unknown peer {}", addr_nice(src));
            self.traffic.count_invalid_protocol(data.len());
            return Ok(())
        };
        // HOT PATH
        match msg_result {
            Ok(val) => {
                // HOT PATH
                self.handle_message(src, val, data)
            },
            Err(err) => {
                // COLD PATH
                self.traffic.count_invalid_protocol(data.len());
                Err(err)
            }
        }
    }

    fn initialize(&mut self) {
        if let Err(err) = self.reset_own_addresses() {
            error!("Failed to obtain local addresses: {}", err)
        }
    }

    fn handle_socket_event(&mut self, buffer: &mut MsgBuffer) {
        // HOT PATH
        let src = try_fail!(self.socket.receive(buffer), "Failed to read from network socket: {}");
        self.traffic.count_in_traffic(src, buffer.len());
        match self.handle_net_message(src, buffer) {
            Err(e @ Error::CryptoInitFatal(_)) => {
                // COLD PATH
                debug!("Fatal crypto init error from {}: {}", src, e);
                info!("Closing pending connection to {} due to error in crypto init", addr_nice(src));
                self.pending_inits.remove(&src);
                self.config.call_hook(
                    "peer_disconnected",
                    vec![("PEER", format!("{:?}", addr_nice(src))), ("IFNAME", self.device.ifname().to_owned())],
                    true
                );
            }
            Err(e @ Error::CryptoInit(_)) => {
                // COLD PATH
                debug!("Recoverable init error from {}: {}", src, e);
                info!("Ignoring invalid init message from peer {}", addr_nice(src));
            }
            Err(e) => {
                // COLD PATH
                error!("{}", e);
            }
            Ok(_) => {} // HOT PATH
        }
    }

    fn handle_device_event(&mut self, buffer: &mut MsgBuffer) {
        // HOT PATH
        try_fail!(self.device.read(buffer), "Failed to read from device: {}");
        if let Err(e) = self.handle_interface_data(buffer) {
            error!("{}", e);
        }
    }

    /// The main method of the node
    ///
    /// This method will use epoll to wait in the sockets and the device at the same time.
    /// It will read from the sockets, decode and decrypt the message and then call the
    /// `handle_net_message` method. It will also read from the device and call
    /// `handle_interface_data` for each packet read.
    /// Also, this method will call `housekeep` every second.
    pub fn run(&mut self) {
        let ctrlc = CtrlC::new();
        let waiter = try_fail!(WaitImpl::new(self.socket.as_raw_fd(), self.device.as_raw_fd(), 1000), "Failed to setup poll: {}");
        let mut buffer = MsgBuffer::new(SPACE_BEFORE);
        let mut poll_error = false;
        self.config.call_hook("vpn_started", vec![("IFNAME", self.device.ifname())], true);
        for evt in waiter {
            // HOT PATH
            match evt {
                WaitResult::Error(err) => {
                    // COLD PATH
                    if poll_error {
                        fail!("Poll wait failed again: {}", err);
                    }
                    debug!("Poll wait failed: {}, retrying...", err);
                    poll_error = true;
                }
                WaitResult::Timeout => {}
                WaitResult::Socket => self.handle_socket_event(&mut buffer),
                WaitResult::Device => self.handle_device_event(&mut buffer)
            }
            if self.next_housekeep < TS::now() {
                // COLD PATH
                poll_error = false;
                if ctrlc.was_pressed() {
                    break
                }
                if let Err(e) = self.housekeep() {
                    error!("{}", e)
                }
                self.next_housekeep = TS::now() + 1
            }
        }
        info!("Shutting down...");
        self.config.call_hook("vpn_shutdown", vec![("IFNAME", self.device.ifname())], true);
        buffer.clear();
        self.broadcast_msg(MESSAGE_TYPE_CLOSE, &mut buffer).ok();
        if let Some(ref path) = self.config.beacon_store {
            let path = Path::new(path);
            if path.exists() {
                info!("Removing beacon file");
                if let Err(e) = fs::remove_file(path) {
                    error!("Failed to remove beacon file: {}", e)
                }
            }
        }
    }
}


#[cfg(test)] use super::device::MockDevice;
#[cfg(test)] use super::net::MockSocket;
#[cfg(test)] use super::util::MockTimeSource;

#[cfg(test)]
impl<P: Protocol> GenericCloud<MockDevice, P, MockSocket, MockTimeSource> {
    pub fn socket(&mut self) -> &mut MockSocket {
        &mut self.socket
    }

    pub fn device(&mut self) -> &mut MockDevice {
        &mut self.device
    }

    pub fn trigger_socket_event(&mut self) {
        let mut buffer = MsgBuffer::new(SPACE_BEFORE);
        self.handle_socket_event(&mut buffer);
    }

    pub fn trigger_device_event(&mut self) {
        let mut buffer = MsgBuffer::new(SPACE_BEFORE);
        self.handle_device_event(&mut buffer);
    }

    pub fn trigger_housekeep(&mut self) {
        assert!(self.housekeep().is_ok())
    }

    pub fn is_connected(&self, addr: &SocketAddr) -> bool {
        self.peers.contains_key(addr)
    }

    pub fn own_addresses(&self) -> &[SocketAddr] {
        &self.own_addresses
    }

    pub fn get_num(&self) -> usize {
        self.socket.address().unwrap().port() as usize
    }
}<|MERGE_RESOLUTION|>--- conflicted
+++ resolved
@@ -227,11 +227,8 @@
             self.own_addresses.push(pfw.get_internal_ip().into());
             self.own_addresses.push(pfw.get_external_ip().into());
         }
-<<<<<<< HEAD
         debug!("Own addresses: {:?}", self.own_addresses);
-=======
         // TODO: detect address changes and call event
->>>>>>> 1e11e15e
         Ok(())
     }
 
