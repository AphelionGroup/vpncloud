[package]
name = "vpncloud"
version = "2.0.1"
authors = ["Dennis Schwerdel <schwerdel@googlemail.com>"]
build = "build.rs"
license = "GPL-3.0"
description = "Peer-to-peer VPN"
homepage = "https://vpncloud.ddswd.de"
repository = "https://github.com/dswd/vpncloud"
keywords = ["vpn", "p2p", "tun", "tap", "network"]
readme = "README.md"
edition = "2018"

[dependencies]
time = "=0.2.22"
structopt = "0.3"
serde = { version = "1.0", features = ["derive"] }
serde_yaml = "0.8"
log = { version = "0.4", features = ["std"] }
signal = "0.7"
libc = "0.2"
rand = "0.8"
fnv = "1"
yaml-rust = "0.4"
igd = { version = "0.12", optional = true }
daemonize = "0.4"
ring = "0.16"
privdrop = "0.5"
byteorder = "1.4"
thiserror = "1.0"
<<<<<<< HEAD
smallvec = "1.5"
tungstenite = "*"
url = "*"
=======
smallvec = "1.6"
>>>>>>> 1e11e15e

[dev-dependencies]
tempfile = "3"
criterion = "0.3"

[features]
default = ["nat"]
bench = []
nat = ["igd"]

[[bench]]
name = "bench"
harness = false

[profile.release]
lto = true

[profile.dev]
lto = false

[profile.test]
lto = false

[package.metadata.deb]
extended-description = """\
 VpnCloud is a simple VPN over UDP. It creates a virtual network interface on
 the host and forwards all received data via UDP to the destination. VpnCloud
 establishes a fully-meshed VPN network in a peer-to-peer manner. It can work
 on TUN devices (IP based) and TAP devices (Ethernet based)."""
license-file = ["LICENSE.md", "1"]
changelog = "assets/changelog.txt"
section = "net"
depends = "libc6 (>= 2.23), libgcc1 (>= 1:6.0.1)"
maintainer-scripts = "assets/deb-scripts"
assets = [
  ["target/release/vpncloud", "/usr/bin/vpncloud", "755"],
  ["assets/example.net.disabled", "/etc/vpncloud/example.net.disabled", "600"],
  ["assets/vpncloud@.service", "/lib/systemd/system/vpncloud@.service", "644"],
  ["target/vpncloud.1.gz", "/usr/share/man/man1/vpncloud.1.gz", "644"]
]

[package.metadata.rpm.cargo]
buildflags = ["--release"]

[package.metadata.rpm.targets]
vpncloud = { path = "/usr/bin/vpncloud" }<|MERGE_RESOLUTION|>--- conflicted
+++ resolved
@@ -28,13 +28,9 @@
 privdrop = "0.5"
 byteorder = "1.4"
 thiserror = "1.0"
-<<<<<<< HEAD
-smallvec = "1.5"
-tungstenite = "*"
-url = "*"
-=======
 smallvec = "1.6"
->>>>>>> 1e11e15e
+tungstenite = "0.12"
+url = "2.2"
 
 [dev-dependencies]
 tempfile = "3"
